use axum::{
    extract::{Path, State},
    http::StatusCode,
    routing::get,
    Json, Router,
};
use axum_extra::routing::SpaRouter;
use maud::{html, Markup, DOCTYPE};
use serde::Serialize;
<<<<<<< HEAD
use std::net::SocketAddr;
use std::sync::Arc;
=======
use std::{net::SocketAddr, sync::Mutex};
>>>>>>> 3ae58a4d

use pronouns::{PronounSet, PronounTrie};

#[tokio::main]
async fn main() -> anyhow::Result<()> {
    let pronouns: Vec<PronounSet> = serde_dhall::from_file("./dhall/package.dhall").parse()?;

    let pron_trie = PronounTrie::build(pronouns);

    let files = SpaRouter::new("/static/css", env!("XESS_PATH"));

    let app = Router::new()
        .route("/.within/health", get(health))
        .route("/api/all", get(all_pronouns_json))
        .route("/api/docs", get(api_docs))
        .route("/api/lookup/*pronoun", get(guess_pronouns_json))
        .route(
            "/api/exact/:nominative/:accusative/:determiner/:possessive/:reflexive",
            get(exact_pronouns_json),
        )
        .route("/pronoun-list", get(all_pronouns))
        .route("/", get(handler))
        .route("/they", get(they))
        .route("/*pronoun", get(guess_pronouns))
        .merge(files)
        .with_state(Arc::new(pron_trie));

    // run it
    let addr = SocketAddr::from(([0, 0, 0, 0], 3000));
    println!("listening on {}", addr);
    let server = axum::Server::bind(&addr).serve(app.into_make_service());

    // Prepare some signal for when the server should start shutting down...
    let (tx, rx) = tokio::sync::oneshot::channel::<()>();
    let graceful = server.with_graceful_shutdown(async {
        rx.await.ok();
    });

    let tx = Mutex::new(Some(tx));
    ctrlc::set_handler(move || {
        println!("received Ctrl+C!");
        if let Some(tx) = tx.lock().unwrap().take() { tx.send(()).unwrap(); }
    })
    .expect("Error setting Ctrl-C handler");

    // Await the `server` receiving the signal...
    if let Err(e) = graceful.await {
        eprintln!("server error: {}", e);
    }

    Ok(())
}

<<<<<<< HEAD
async fn all_pronouns_json(
    State(prons): State<Arc<PronounTrie>>
) -> Json<Vec<PronounSet>> {
=======
async fn health() -> String {
    "OK".into()
}

async fn all_pronouns_json(State(prons): State<PronounTrie>) -> Json<Vec<PronounSet>> {
>>>>>>> 3ae58a4d
    Json(prons.gather())
}

async fn exact_pronouns_json(Path(ps): Path<PronounSet>) -> Json<PronounSet> {
    let mut ps = ps.clone();
    ps.singular = true;
    Json(ps)
}

#[derive(Serialize, Debug)]
pub struct Error {
    pub message: String,
}

async fn guess_pronouns_json(
    Path(pronoun): Path<String>,
    State(prons): State<Arc<PronounTrie>>,
) -> Result<(StatusCode, Json<Vec<PronounSet>>), (StatusCode, Json<Error>)> {
    let mut key = url_to_trie_query(pronoun.clone());
    let guessed = prons.guess(&mut key);

    if !guessed.is_empty() {
        Ok((StatusCode::OK, Json(guessed)))
    } else {
        Err((
            StatusCode::NOT_FOUND,
            Json(Error {
                message: format!("can't find {pronoun} in my database"),
            }),
        ))
    }
}

async fn they(prons: State<Arc<PronounTrie>>) -> (StatusCode, Markup) {
    guess_pronouns(Path("they/.../themselves".to_string()), prons).await
}

async fn guess_pronouns(
    Path(pronoun): Path<String>,
    State(prons): State<Arc<PronounTrie>>,
) -> (StatusCode, Markup) {
    let mut key = url_to_trie_query(pronoun.clone());
    let guessed = prons.guess(&mut key);

    if guessed.len() > 1 {
        return (
            StatusCode::BAD_REQUEST,
            base(
                Some("Ambiguous pronouns detected"),
                html! {
                    p {
                        "The pronoun you are looking up ("
                        (pronoun)
                        ") has multiple hits in the database. Please try one of the following options:"
                    }

                    ul {
                        @for hit in guessed {
                            li { a href=(hit.url()) {(hit.title())} }
                        }
                    }
                },
            ),
        );
    }

    // If we have at least one allowed guess, let's just show the first. This means that
    // ambiguities are resolved in alphabetical order. (Note that the API will return all matches,
    // we want a fuzzier/friendlier interface on the web.)
    if let Some(v) = guessed.last() {
        let title = format!("{}/{}", v.nominative, v.accusative);
        return (
            StatusCode::OK,
            base(
                Some(&title),
                html! {
                    (v)
                },
            ),
        );
    }

    let sp = pronoun.split('/').collect::<Vec<&str>>();
    if sp.len() == 5 {
        let ps = PronounSet {
            nominative: sp[0].to_string(),
            accusative: sp[1].to_string(),
            determiner: sp[2].to_string(),
            possessive: sp[3].to_string(),
            reflexive: sp[4].to_string(),
            singular: !sp[4].ends_with('s'),
        };

        let title = format!("{}/{}", ps.nominative, ps.accusative);
        return (
            StatusCode::OK,
            base(
                Some(&title),
                html! {
                    (ps)
                },
            ),
        );
    }

    (
        StatusCode::NOT_FOUND,
        base(
            Some("Can't find that pronoun"),
            html! {
                p {
                    "oopsie whoopsie uwu u did a fucky-wucky a widdle fucko boingo! This service doesn't have pronouns for "
                    (pronoun)
                    " on file. If this is a bug, please contact "
                    a href="https://pony.social/@cadey" { "@cadey@pony.social" }
                    " for help."
                }
            },
        ),
    )
}

async fn all_pronouns(State(prons): State<Arc<PronounTrie>>) -> Markup {
    let pronouns = prons.gather();
    let dsp = pronouns.iter().map(|v| (v.title(), v.url()));

    base(
        Some("All pronouns"),
        html! {
            ul {
                @for (title, link) in dsp {
                    li {
                        a href=(link) {(title)}
                    }
                }
            }

            p {
                "If your pronouns are not listed here, you can construct a custom URL like this:"
                    br;br;
                code {
                    pre {
                        "https://pronouns.within.lgbt/subject/object/determiner/possessive/reflexive"
                    }
                }
                "If you want that set added to the website, please contact "
                a href="https://pony.social/@cadey" { "@cadey@pony.social" }
                " to get them added."
            }
        },
    )
}

async fn api_docs() -> Markup {
    base(
        Some("API Documentation"),
        html! {
            p {
                "This service offers API calls for looking up pronoun information. All URLs are offered as "
                a href="https://www.rfc-editor.org/rfc/rfc6570" { "RFC 6570" }
                " URL templates. All results will return JSON-formatted values. Here are the calls offered by this service:"
            }

            h3 { "PronounSet type" }
            p {
                "The core datatype of the API is the PronounSet. It contains information on all the grammatical cases for each pronoun set. It always has five fields that are as follows:"
                dl {
                    dt { "nominative" }
                    dd { "The nominative case or subject form of a pronoun. This is the case that is used when the person or object being referred to is the subject of the sentence." }
                    dt { "accusative" }
                    dd { "The accusative case or object form of a pronoun. This is the case that is used when the person or object being referred to is the object of the sentence." }
                    dt { "dependent" }
                    dd { "The dependent possessive case. This is the case that is used when the person or object being referred to is the owner of an object or possesses it somehow. This is used as an adjective." }
                    dt { "possessive" }
                    dd { "The possessive case. This is the case that is used when the pronoun replaces a noun or a noun phrase." }
                    dt { "reflexive" }
                    dd { "The reflexive case. This is the case used when one is referring to themselves." }
                    dt { "singular" }
                    dd { "This is true if the pronoun should be used in a singular way. This is false if it should be used in a plural way." }
                }
                "PronounSet responses are only returned when the HTTP status is 200."
            }
            h4 { "Example" }
            pre {
                code {
                    "{\n  \"nominative\": \"she\",\n  \"accusative\": \"her\",\n  \"determiner\": \"her\",\n  \"possessive\": \"hers\",\n  \"reflexive\": \"herself\",\n  \"singular\": true\n}"
                }
            }

            h3 { "Error type" }
            p {
                "Sometimes the service may return an error if it can't find what you're asking it. This error type will only contain a field named "
                code { "message" }
                " that contains a human-readable message to explain the failure. This will accompany a non-200 response."
            }
            h4 { "Example" }
            pre {
                code {
                    "{\n  \"message\": \"can't find she/his in my database\"\n}"
                }
            }

            h3 { code { "/api/all" } }
            p {
                "This returns all information on all pronouns in the database in a list of PronounSet values."
            }
            h4 { "Example" }
            pre {
                code {
                    "curl https://pronouns.within.lgbt/api/all"
                }
            }

            h3 { code { "/api/lookup/{pronouns*}" } }
            p {
                "This attempts to figure out which pronoun you want and returns information about each PronounSet matching that description. It returns a list of PronounSet's."
                br;br;
                "For example: "
                a href="/api/lookup/she/her" { "/api/lookup/she/her" }
                " will return the same information as "
                a href="/she/her" { "/she/her" }
                "."
            }
            h4 { "Example" }
            pre {
                code {
                    "curl https://pronouns.within.lgbt/api/lookup/she"
                    "\n[\n  {\n    \"nominative\": \"she\",\n    \"accusative\": \"her\",\n    \"determiner\": \"her\",\n    \"possessive\": \"hers\",\n    \"reflexive\": \"herself\",\n    \"singular\": true\n  }\n]"
                }
            }

            h3 { code { "/api/exact/{nom}/{acc}/{det}/{pos}/{ref}" } }
            p {
                "This route will give you a PronounSet based on the exact set of pronouns that you give it."
                br;br;
                "For example: "
                a href="/api/exact/char/char/char/chars/charself" { "/api/exact/char/char/char/chars/charself" }
                " will return the same information as "
                a href="/char/char/char/chars/charself" { "/char/char/char/chars/charself" }
                "."
            }
            h4 { "Example" }
            pre {
                code {
                    "curl https://pronouns.within.lgbt/api/exact/char/char/char/chars/charself"
                    "\n{\n  \"nominative\": \"char\",\n  \"accusative\": \"char\",\n  \"determiner\": \"char\",\n  \"possessive\": \"chars\",\n  \"reflexive\": \"charself\",\n  \"singular\": true\n}"
                }
            }
        },
    )
}

async fn handler() -> Markup {
    base(
        None,
        html! {
            p {
                "Hello, this is a service that lets you demonstrate how various third-person pronouns are used. It will list all of the grammatical forms for each pronoun set."
            }

            a href="/pronoun-list" { "All the pronouns in the database" }
            br;
            a href="/api/docs" { "API Documentation" }

            p {
                "If your pronouns are not listed here, you can construct a custom URL like this:"
                br;br;
                code {
                    pre {
                        "https://pronouns.within.lgbt/subject/object/determiner/possessive/reflexive"
                    }
                }
                "This is a bit verbose, but it will work."
            }
        },
    )
}

fn base(title: Option<&str>, body: Markup) -> Markup {
    html! {
        (DOCTYPE)
        html {
            head {
                @if let Some(title) = title {
                    title { (format!("{title} - Pronouns")) }
                } @else {
                    title { "Pronouns" }
                }
                link rel="stylesheet" href="/static/css/xess.css";
                meta name="viewport" content="width=device-width, initial-scale=1.0";
            }

            body #top {
                main {
                    nav {
                        a href="/" {"Pronouns"}
                        " - "
                        a href="/pronoun-list" {"All Pronouns"}
                        " - "
                        a href="/api/docs" {"API Documentation"}
                    }

                    @if let Some(title) = title {
                        h1 { (title) }
                    } @else {
                        h1 { "Pronouns" }
                    }

                    (body)

                    footer {
                        p {
                            "From "
                            a href="https://xeiaso.net" { "Within" }
                            "."
                        }
                    }
                }
            }
        }
    }
}

fn url_to_trie_query(url: String) -> Vec<Option<String>> {
    url.split('/')
        .map(|x| match x {
            "..." | "" => None,
            x => Some(x.to_owned()),
        })
        .collect()
}<|MERGE_RESOLUTION|>--- conflicted
+++ resolved
@@ -7,12 +7,7 @@
 use axum_extra::routing::SpaRouter;
 use maud::{html, Markup, DOCTYPE};
 use serde::Serialize;
-<<<<<<< HEAD
-use std::net::SocketAddr;
-use std::sync::Arc;
-=======
-use std::{net::SocketAddr, sync::Mutex};
->>>>>>> 3ae58a4d
+use std::{net::SocketAddr, sync::Mutex, sync::Arc};
 
 use pronouns::{PronounSet, PronounTrie};
 
@@ -66,17 +61,13 @@
     Ok(())
 }
 
-<<<<<<< HEAD
+async fn health() -> String {
+    "OK".into()
+}
+
 async fn all_pronouns_json(
     State(prons): State<Arc<PronounTrie>>
 ) -> Json<Vec<PronounSet>> {
-=======
-async fn health() -> String {
-    "OK".into()
-}
-
-async fn all_pronouns_json(State(prons): State<PronounTrie>) -> Json<Vec<PronounSet>> {
->>>>>>> 3ae58a4d
     Json(prons.gather())
 }
 
